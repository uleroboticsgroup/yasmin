// Copyright (C) 2023 Miguel Ángel González Santamarta
//
// This program is free software: you can redistribute it and/or modify
// it under the terms of the GNU General Public License as published by
// the Free Software Foundation, either version 3 of the License, or
// (at your option) any later version.
//
// This program is distributed in the hope that it will be useful,
// but WITHOUT ANY WARRANTY; without even the implied warranty of
// MERCHANTABILITY or FITNESS FOR A PARTICULAR PURPOSE.  See the
// GNU General Public License for more details.
//
// You should have received a copy of the GNU General Public License
// along with this program.  If not, see <https://www.gnu.org/licenses/>.

#ifndef YASMIN_ROS__MONITOR_STATE_HPP
#define YASMIN_ROS__MONITOR_STATE_HPP

#include <chrono>
#include <condition_variable>
#include <functional>
#include <memory>
#include <set>
#include <string>
#include <vector>

#include "rclcpp/rclcpp.hpp"

#include "yasmin/blackboard/blackboard.hpp"
#include "yasmin/logs.hpp"
#include "yasmin/state.hpp"
#include "yasmin_ros/basic_outcomes.hpp"
#include "yasmin_ros/yasmin_node.hpp"

using std::placeholders::_1;

namespace yasmin_ros {

/**
 * @brief Template class to monitor a ROS 2 topic and process incoming messages.
 *
 * This class provides functionality to subscribe to a ROS 2 topic of type
 * `MsgT`, execute a custom monitoring handler, and return specific outcomes
 * based on the messages received.
 *
 * @tparam MsgT The message type of the topic to subscribe to.
 */
template <typename MsgT> class MonitorState : public yasmin::State {

  /// Function type for handling messages from topic.
  using MonitorHandler = std::function<std::string(
      std::shared_ptr<yasmin::blackboard::Blackboard>, std::shared_ptr<MsgT>)>;

public:
  /**
   * @brief Construct a new MonitorState with specific QoS, message queue, and
   * timeout.
   *
   * @param topic_name The name of the topic to monitor.
   * @param outcomes A set of possible outcomes for this state.
   * @param monitor_handler A callback handler to process incoming messages.
   * @param qos Quality of Service settings for the topic.
   * @param msg_queue The maximum number of messages to queue.
   * @param timeout The time in seconds to wait for messages before timing out.
   * @param maximum_retry Maximum retries of the service if it returns timeout.
   * Default is 3.
   */
  MonitorState(std::string topic_name, std::set<std::string> outcomes,
               MonitorHandler monitor_handler, rclcpp::QoS qos = 10,
               int msg_queue = 10, int timeout = -1, int maximum_retry = 3)
      : MonitorState(nullptr, topic_name, outcomes, monitor_handler, qos,
                     nullptr, msg_queue, timeout, maximum_retry) {}

  /**
   * @brief Construct a new MonitorState with specific QoS, message queue, and
   * timeout.
   *
   * @param topic_name The name of the topic to monitor.
   * @param outcomes A set of possible outcomes for this state.
   * @param monitor_handler A callback handler to process incoming messages.
   * @param qos Quality of Service settings for the topic.
   * @param callback_group The callback group for the subscription.
   * @param msg_queue The maximum number of messages to queue.
   * @param timeout The time in seconds to wait for messages before timing out.
   * @param maximum_retry Maximum retries of the service if it returns timeout.
   * Default is 3.
   * 
   */
  MonitorState(std::string topic_name, std::set<std::string> outcomes,
               MonitorHandler monitor_handler, rclcpp::QoS qos = 10,
               rclcpp::CallbackGroup::SharedPtr callback_group = nullptr,
               int msg_queue = 10, int timeout = -1, int maximum_retry = 3)
      : MonitorState(nullptr, topic_name, outcomes, monitor_handler, qos,
                     callback_group, msg_queue, timeout, maximum_retry) {}

  /**
   * @brief Construct a new MonitorState with ROS 2 node, specific QoS, message
   * queue, and timeout.
   *
   * @param node The ROS 2 node.
   * @param topic_name The name of the topic to monitor.
   * @param outcomes A set of possible outcomes for this state.
   * @param monitor_handler A callback handler to process incoming messages.
   * @param qos Quality of Service settings for the topic.
   * @param msg_queue The maximum number of messages to queue.
   * @param timeout The time in seconds to wait for messages before timing out.
   * @param maximum_retry Maximum retries of the service if it returns timeout.
   * Default is 3.
   */
  MonitorState(const rclcpp::Node::SharedPtr &node, std::string topic_name,
               std::set<std::string> outcomes, MonitorHandler monitor_handler,
               rclcpp::QoS qos = 10,
               rclcpp::CallbackGroup::SharedPtr callback_group = nullptr,
               int msg_queue = 10, int timeout = -1, int maximum_retry = 3)
      : State({}), topic_name(topic_name), monitor_handler(monitor_handler),
        qos(qos), msg_queue(msg_queue), timeout(timeout), maximum_retry(maximum_retry) 
  {
    // set outcomes
    if (timeout > 0) {
      this->outcomes = {basic_outcomes::TIMEOUT};
    } else {
      this->outcomes = {};
    }
    this->outcomes.insert(basic_outcomes::CANCEL);

    if (outcomes.size() > 0) {
      for (std::string outcome : outcomes) {
        this->outcomes.insert(outcome);
      }
    }

    if (node == nullptr) {
      this->node_ = YasminNode::get_instance();
    } else {
      this->node_ = node;
    }

    // Options for the subscription
    this->options.callback_group = callback_group;

    // Crate subscription
    this->sub = this->node_->template create_subscription<MsgT>(
        this->topic_name, this->qos,
        std::bind(&MonitorState::callback, this, _1), this->options);
  }

  /**
   * @brief Execute the monitoring operation and process the first received
   * message.
   *
   * @param blackboard A shared pointer to the blackboard for data storage.
   * @return A string outcome indicating the result of the monitoring operation.
   */
  std::string
  execute(std::shared_ptr<yasmin::blackboard::Blackboard> blackboard) override {
    this->retry_count ++;
    while (this->msg_list.empty()) {
      std::unique_lock<std::mutex> lock(this->msg_mutex);
      auto status =
          this->msg_cond.wait_for(lock, std::chrono::seconds(this->timeout));

      if (this->is_canceled()) {
        return basic_outcomes::CANCEL;
      }

      if (this->timeout > 0 && status == std::cv_status::timeout) {
        YASMIN_LOG_WARN("Timeout reached, topic '%s' is not available",
                        this->topic_name.c_str());

        // Auto retry process
        if (this->retry_count < this->maximum_retry){
          YASMIN_LOG_WARN("Retry to connect to topic '%s'", this->topic_name.c_str());
          return this->execute(blackboard);
        } else {
          this->retry_count = 0;
          return basic_outcomes::TIMEOUT;
        }
      } else {
        this->retry_count = 0;
      }
    }

    YASMIN_LOG_INFO("Processing msg from topic '%s'", this->topic_name.c_str());
    std::string outcome =
        this->monitor_handler(blackboard, this->msg_list.at(0));
    this->msg_list.erase(this->msg_list.begin());

    return outcome;
  }

  /**
   * @brief Cancel the current monitor state.
   *
   * This function cancels the ongoing monitor.
   */
  void cancel_state() {
<<<<<<< HEAD
    yasmin::State::cancel_state();
    this->retry_count = 0;
=======
>>>>>>> bc221419
    this->msg_cond.notify_one();
    yasmin::State::cancel_state();
  }

protected:
  /// Shared pointer to the ROS 2 node.
  rclcpp::Node::SharedPtr node_;

private:
  std::shared_ptr<rclcpp::Subscription<MsgT>>
      sub; /**< Subscription to the ROS 2 topic. */

  std::string topic_name; /**< Name of the topic to monitor. */
  rclcpp::QoS qos;        /**< Quality of Service settings for the topic. */
  rclcpp::SubscriptionOptions options; /**< Options for the subscription. */

  std::vector<std::shared_ptr<MsgT>>
      msg_list; /**< List to store queued messages. */
  MonitorHandler
      monitor_handler; /**< Callback function to handle incoming messages. */
  int msg_queue;       /**< Maximum number of messages to queue. */
  int timeout;         /**< Timeout in seconds for message reception. */
  int maximum_retry;   /**< Maximum number of retries. */
  int retry_count = 0;     /**< Number of retries. */

  /// Condition variable for action completion.
  std::condition_variable msg_cond;
  /// Mutex for protecting action completion.
  std::mutex msg_mutex;

  /**
   * @brief Callback function for receiving messages from the subscribed topic.
   *
   * Adds the message to `msg_list` maintaining a maximum queue size of
   * `msg_queue`.
   *
   * @param msg The message received from the topic.
   */
  void callback(const typename MsgT::SharedPtr msg) {

    this->msg_list.push_back(msg);

    if ((int)this->msg_list.size() > this->msg_queue) {
      this->msg_list.erase(this->msg_list.begin());
    }

    this->msg_cond.notify_one();
  }
};

} // namespace yasmin_ros

#endif // YASMIN_ROS__MONITOR_STATE_HPP<|MERGE_RESOLUTION|>--- conflicted
+++ resolved
@@ -194,11 +194,7 @@
    * This function cancels the ongoing monitor.
    */
   void cancel_state() {
-<<<<<<< HEAD
-    yasmin::State::cancel_state();
     this->retry_count = 0;
-=======
->>>>>>> bc221419
     this->msg_cond.notify_one();
     yasmin::State::cancel_state();
   }
