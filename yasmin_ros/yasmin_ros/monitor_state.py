# Copyright (C) 2023 Miguel Ángel González Santamarta
#
# This program is free software: you can redistribute it and/or modify
# it under the terms of the GNU General Public License as published by
# the Free Software Foundation, either version 3 of the License, or
# (at your option) any later version.
#
# This program is distributed in the hope that it will be useful,
# but WITHOUT ANY WARRANTY; without even the implied warranty of
# MERCHANTABILITY or FITNESS FOR A PARTICULAR PURPOSE.  See the
# GNU General Public License for more details.
#
# You should have received a copy of the GNU General Public License
# along with this program.  If not, see <https://www.gnu.org/licenses/>.

from typing import List, Set, Callable, Union, Type, Any
from threading import Event

from rclpy.node import Node
from rclpy.subscription import Subscription
from rclpy.qos import QoSProfile
from rclpy.callback_groups import CallbackGroup

import yasmin
from yasmin import State
from yasmin import Blackboard
from yasmin_ros.basic_outcomes import TIMEOUT, ABORT
from yasmin_ros.yasmin_node import YasminNode
from yasmin_ros.basic_outcomes import TIMEOUT, CANCEL


class MonitorState(State):
    """
    MonitorState is a state that monitors messages from a ROS topic.

    Attributes:
        _node (Node): The ROS 2 node instance used for subscriptions.
        _sub (Subscription): Subscription object for the specified topic.
        _monitor_handler (Callable[[Blackboard, Any], None]): Function to handle incoming messages.
        _topic_name (str): The name of the topic to monitor.
        msg_list (List[Any]): A set of messages received from the topic.
        msg_queue (int): The maximum number of messages to retain.
        time_to_wait (float): Time to wait between checks for messages.
        _timeout (int): Timeout duration for monitoring.
        _maximum_retry (int): Maximum number of retries for monitoring.

    Exceptions:
        None raised directly; timeout is managed via outcome handling.
    """

    def __init__(
        self,
        msg_type: Type,
        topic_name: str,
        outcomes: Set[str],
        monitor_handler: Callable,
        qos: Union[QoSProfile, int] = 10,
        callback_group: CallbackGroup = None,
        msg_queue: int = 10,
        node: Node = None,
        timeout: int = None,
        maximum_retry: int = 3,
    ) -> None:
        """
        Initializes the MonitorState.

        Parameters:
            msg_type (Type): The type of message to be monitored.
            topic_name (str): The name of the topic to subscribe to.
            outcomes (Set[str]): The set of possible outcomes from the state.
            monitor_handler (Callable[[Blackboard, Any], None]): The function to call with the received messages.
            qos (Union[QoSProfile, int], optional): Quality of Service profile or depth.
            callback_group (CallbackGroup, optional): The callback group for the subscription.
            msg_queue (int, optional): Maximum number of messages to store. Default is 10.
            node (Node, optional): The ROS node to use. If None, a default node is created.
            timeout (int, optional): Timeout in seconds for monitoring before giving up.
            maximum_retry (int, optional): Maximum number of retries for monitoring. Default is 3.
        
        Returns:
            None
        """

        ## Function to handle incoming messages.
        self._monitor_handler: Callable[[Blackboard, Any], None] = monitor_handler
        ## A set of messages received from the topic.
        self.msg_list: List[Any] = []
        ## The maximum number of messages to retain.
        self.msg_queue: int = msg_queue
        ## Time to wait between checks for messages.
        self._msg_event: Event = Event()

        ## Timeout duration for monitoring.
        self._timeout: int = timeout

        if timeout is not None:
            outcomes = [TIMEOUT] + outcomes
        outcomes = [CANCEL] + outcomes

        ## The ROS 2 node instance used for subscriptions.
        self._node: Node = node

        if self._node is None:
            self._node = YasminNode.get_instance()

        ## The name of the topic to monitor.
        self._topic_name: str = topic_name

        ## Subscription object for the specified topic.
        self._sub: Subscription = None
        self._msg_type: Type = msg_type
        self._qos: Union[QoSProfile, int] = qos
        self._callback_group: CallbackGroup = callback_group

        ## Subscription object for the specified topic.
        self._sub: Subscription = self._node.create_subscription(
            self._msg_type,
            self._topic_name,
            self.__callback,
            self._qos,
            callback_group=self._callback_group,
        )
        
        ## Maximum number of retries for monitoring.
        self._maximum_retry: int = maximum_retry
        self._retry_count: int = 0

        super().__init__(outcomes)

    def __callback(self, msg: Any) -> None:
        """
        Callback function that handles incoming messages.

        This method is called when a new message is received on the monitored topic.

        Parameters:
            msg: The message received from the topic.

        Returns:
            None
        """
        self.msg_list.append(msg)

        if len(self.msg_list) > self.msg_queue:
            self.msg_list.pop(0)

        self._msg_event.set()

    def execute(self, blackboard: Blackboard) -> str:
        """
        Executes the monitoring state.

        This method waits for messages from the monitored topic and processes them using
        the specified monitor handler.

        Parameters:
            blackboard (Blackboard): The blackboard instance that holds shared data.

        Returns:
            str: The outcome of the monitoring process. Returns TIMEOUT if the monitoring
            time exceeds the specified timeout.

        Exceptions:
            None raised directly; timeouts are handled gracefully.
        """

        # Wait until a message is received or timeout is reached
        self._msg_event.clear()

        while not self.msg_list:
            flag = self._msg_event.wait(self._timeout)

            if self.is_canceled():
                return CANCEL

            if self._timeout is not None and not flag:
                yasmin.YASMIN_LOG_WARN(
                    f"Timeout reached, topic '{self._topic_name}' is not available"
                )

                ## Auto retry process
                if self._retry_count < self._maximum_retry:
                    self._retry_count += 1
                    yasmin.YASMIN_LOG_WARN(
                        f"Retry to connect to topic '{self._topic_name}'"
                    )
                    return self.execute(blackboard)
                else:
                    self._retry_count = 0
                    return TIMEOUT
            else:
                self._retry_count = 0
        
        yasmin.YASMIN_LOG_INFO(f"Processing msg from topic '{self._topic_name}'")
        outcome = self._monitor_handler(blackboard, self.msg_list.pop(0))

        return outcome
<<<<<<< HEAD
    
    def _is_canceled(self):
        if self.is_canceled():
            self._canceled = False
            self._retry_count = 0
            return True
        return False
=======

    def cancel_state(self) -> None:
        """
        Cancels the current monitor state.

        This method cancels the monitor if waiting for messages.
        """

        self._msg_event.set()
        super().cancel_state()
>>>>>>> bc221419
<|MERGE_RESOLUTION|>--- conflicted
+++ resolved
@@ -194,7 +194,6 @@
         outcome = self._monitor_handler(blackboard, self.msg_list.pop(0))
 
         return outcome
-<<<<<<< HEAD
     
     def _is_canceled(self):
         if self.is_canceled():
@@ -202,7 +201,6 @@
             self._retry_count = 0
             return True
         return False
-=======
 
     def cancel_state(self) -> None:
         """
@@ -212,5 +210,4 @@
         """
 
         self._msg_event.set()
-        super().cancel_state()
->>>>>>> bc221419
+        super().cancel_state()