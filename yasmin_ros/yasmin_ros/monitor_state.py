--- conflicted
+++ resolved
@@ -19,23 +19,15 @@
 from rclpy.node import Node
 from rclpy.subscription import Subscription
 from rclpy.qos import QoSProfile
-<<<<<<< HEAD
-from std_msgs.msg import String
-from rclpy.callback_groups import MutuallyExclusiveCallbackGroup
-=======
 from rclpy.callback_groups import CallbackGroup
->>>>>>> 983a0153
 
 import yasmin
 from yasmin import State
 from yasmin import Blackboard
 from yasmin_ros.basic_outcomes import TIMEOUT, ABORT
 from yasmin_ros.yasmin_node import YasminNode
-<<<<<<< HEAD
-=======
 from yasmin_ros.basic_outcomes import TIMEOUT, CANCEL
 
->>>>>>> 983a0153
 
 class MonitorState(State):
     """
@@ -57,17 +49,6 @@
 
     def __init__(
         self,
-<<<<<<< HEAD
-            msg_type: Type,
-            topic_name: str,
-            outcomes: List[str],
-            monitor_handler: Callable,
-            qos: Union[QoSProfile, int] = 10,
-            msg_queue: int = 10,
-            node: Node = None,
-            timeout: int = None,
-            pub_topic_name: str = None,
-=======
         msg_type: Type,
         topic_name: str,
         outcomes: Set[str],
@@ -77,7 +58,9 @@
         msg_queue: int = 10,
         node: Node = None,
         timeout: int = None,
->>>>>>> 983a0153
+        pub_topic_name: str = None,
+        pub_msg_type: Type = None,
+        pub_qos: Union[QoSProfile, int] = 10,
     ) -> None:
         """
         Initializes the MonitorState.
@@ -92,7 +75,10 @@
             msg_queue (int, optional): Maximum number of messages to store. Default is 10.
             node (Node, optional): The ROS node to use. If None, a default node is created.
             timeout (int, optional): Timeout in seconds for monitoring before giving up.
-
+            pub_topic_name (str, optional): additional ros2 publisher topic_name.
+            pub_msg_type (Type, optional): The type of message to be published.
+            pub_qos (Union[QoSProfile, int], optional): Quality of Service profile or depth.
+        
         Returns:
             None
         """
@@ -113,13 +99,6 @@
             outcomes = [TIMEOUT] + outcomes
         outcomes = [CANCEL] + outcomes
 
-<<<<<<< HEAD
-        self._topic_name = topic_name
-        
-        self._timeout = timeout
-        if not timeout is None:
-            outcomes = [TIMEOUT] + outcomes
-=======
         ## The ROS 2 node instance used for subscriptions.
         self._node: Node = node
 
@@ -143,8 +122,14 @@
             self._qos,
             callback_group=self._callback_group,
         )
-
->>>>>>> 983a0153
+        if pub_topic_name: 
+            self.__pub_topic = self._node.create_publisher(
+                pub_msg_type, 
+                pub_topic_name, 
+                pub_qos, 
+                callback_group=self._callback_group)
+        else: self.__pub_topic = None
+
         super().__init__(outcomes)
 
     def __callback(self, msg: Any) -> None:
@@ -156,20 +141,10 @@
         Parameters:
             msg: The message received from the topic.
 
-<<<<<<< HEAD
-        if pub_topic_name: 
-            pubsub_callback_group = MutuallyExclusiveCallbackGroup()
-            self.__pub_topic = self._node.create_publisher(String, pub_topic_name, 10,
-                                                      callback_group=pubsub_callback_group)
-        else: self.__pub_topic = None
-
-    def __callback(self, msg) -> None:
-=======
         Returns:
             None
         """
         self.msg_list.append(msg)
->>>>>>> 983a0153
 
         if len(self.msg_list) > self.msg_queue:
             self.msg_list.pop(0)
@@ -209,46 +184,22 @@
                 )
                 return TIMEOUT
 
-<<<<<<< HEAD
-            if self._is_canceled():
-                return ABORT
-            
-            if not self._timeout is None:
-=======
         yasmin.YASMIN_LOG_INFO(f"Processing msg from topic '{self._topic_name}'")
         outcome = self._monitor_handler(blackboard, self.msg_list.pop(0))
->>>>>>> 983a0153
-
-        return outcome
-
-    def cancel_state(self) -> None:
-        """
-        Cancels the current monitor state.
-
-        This method cancels the monitor if waiting for messages.
-        """
-
-<<<<<<< HEAD
-        self.monitoring = False
+
         return outcome
     
-    def publish_msg(self, msg: str):
+    def publish_msg(self, msg):
         """
         Args:
-            msg: message (string) to publish
+            msg: message to publish
         Raises:
             ros2 publish message to <pub_topic_name>
         """
-        _msg = String()
-        _msg.data = msg
-        if self.__pub_topic: self.__pub_topic.publish(_msg)
+        if self.__pub_topic: self.__pub_topic.publish(msg)
     
     def _is_canceled(self):
         if self.is_canceled():
             self._canceled = False
             return True
-        return False
-=======
-        super().cancel_state()
-        self._msg_event.set()
->>>>>>> 983a0153
+        return False