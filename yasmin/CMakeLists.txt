--- conflicted
+++ resolved
@@ -49,18 +49,6 @@
 # Python
 ament_python_install_package(${PROJECT_NAME})
 
-<<<<<<< HEAD
-# # Tests
-# install(
-#   DIRECTORY tests/python/
-#   DESTINATION pytests/
-# )
-
-# install(
-#   PROGRAMS tests/python/run_pytests.sh
-#   DESTINATION lib/${PROJECT_NAME}
-# )
-=======
 # Tests
 install(
   DIRECTORY tests/python/
@@ -71,6 +59,5 @@
   PROGRAMS tests/run_pytests.sh
   DESTINATION lib/${PROJECT_NAME}
 )
->>>>>>> 983a0153
 
 ament_package()